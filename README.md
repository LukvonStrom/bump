--- conflicted
+++ resolved
@@ -100,17 +100,7 @@
 ```
 
 ## Stats
-As of Aug 7 2023:
-<<<<<<< HEAD
-  * The benchmark consists of 331 reproducible breaking updates.
-    - Of these breaking updates, 124 (37.46%) fail compilation with the updated dependency.
-    - 95 (28.70%) fail tests with the updated dependency.
-    - 1 (0.30%) have dependency resolution failures with the updated dependency.
-    - 55 (16.62%) fail after updating the dependency due to maven enforcer failures.
-    - 56 (16.92%) fail due to unknown failures after updating the dependency.
-  * Overall, reproduction has been attempted for 2754 breaking updates, and 2423 (87.98%) could not be locally reproduced.
-  * For 0 potential breaking updates, reproduction has not been attempted yet.
-=======
+As of Aug 4 2023:
   * The benchmark consists of 210 reproducible breaking updates.
     - Of these breaking updates, 69 (32.86%) fail compilation with the updated dependency.
     - 40 (19.05%) fail tests with the updated dependency.
@@ -118,5 +108,4 @@
     - 47 (22.38%) fail after updating the dependency due to maven enforcer failures.
     - 53 (25.24%) fail due to unknown failures after updating the dependency.
   * Overall, reproduction has been attempted for 2110 breaking updates, and 1900 (90.05%) could not be locally reproduced.
-  * For 1752 potential breaking updates, reproduction has not been attempted yet.
->>>>>>> 016dd1fc
+  * For 0 potential breaking updates, reproduction has not been attempted yet.